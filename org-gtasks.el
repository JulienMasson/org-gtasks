;;; org-gtasks.el --- Export/import all Google Tasks to org files.

;; Author: Julien Masson <massonju.eseo@gmail.com>
;; URL: https://github.com/JulienMasson/org-gtasks
;; Version: 0.1
;; Maintainer: massonju.eseo
;; Copyright (C) :2018-2019 Julien Masson all rights reserved.
;; Created: :30-08-18
;; Package-Requires: ((emacs "24") (cl-lib "0.5") (org "8.2.4"))
;; Keywords: convenience,

;; This program is free software; you can redistribute it and/or modify
;; it under the terms of the GNU General Public License as published by
;; the Free Software Foundation, either version 3 of the License, or
;; (at your option) any later version.

;; This program is distributed in the hope that it will be useful,
;; but WITHOUT ANY WARRANTY; without even the implied warranty of
;; MERCHANTABILITY or FITNESS FOR A PARTICULAR PURPOSE. See the
;; GNU General Public License for more details.

;; You should have received a copy of the GNU General Public License
;; along with this program. If not, see <http://www.gnu.org/licenses/>.

(require 'cl-lib)
(require 'deferred)
(require 'json)
(require 'request-deferred)

(cl-defstruct org-gtasks
  (name nil :read-only t)
  directory
  client-id
  client-secret
  access-token
  refresh-token
  tasklists)

(cl-defstruct tasklist
  title
  file
  id
  tasks)

(defconst org-gtasks-token-url "https://www.googleapis.com/oauth2/v3/token"
  "Google OAuth2 server URL.")

(defconst org-gtasks-auth-url "https://accounts.google.com/o/oauth2/auth"
  "Google OAuth2 server URL.")

(defconst org-gtasks-resource-url "https://www.googleapis.com/auth/tasks"
  "URL used to request access to tasks resources.")

(defconst org-gtasks-default-url "https://www.googleapis.com/tasks/v1")

(defconst org-gtasks-links-drawer-re
  (concat "\\("
          "^[ \t]*:links:[ \t]*$"
          "\\)[^\000]*?\\("
          "^[ \t]*:end:[ \t]*$"
          "\\)\n?")
  "Matches an entire org-gtasks links drawer.")

(defvar org-gtasks-actions '(("Push"   . org-gtasks-push)
			     ("Pull"   . org-gtasks-pull)
			     ("Add"    . org-gtasks-add)
			     ("Remove" . org-gtasks-remove)))

(defvar org-gtasks-accounts nil)

;; utils
(defun array-to-list (array)
  (mapcar 'identity array))

(defun org-gtasks-json-read ()
  (let ((json-object-type 'plist))
    (goto-char (point-min))
    (re-search-forward "^{" nil t)
    (delete-region (point-min) (1- (point)))
    (goto-char (point-min))
    (json-read-from-string
     (decode-coding-string
      (buffer-substring-no-properties (point-min) (point-max)) 'utf-8))))

(defun org-gtasks-local-files (account)
  (cl-remove-if-not (lambda (file) (string-match "\\.org$" file))
		    (directory-files (org-gtasks-directory account))))

(defun org-gtasks-find-account-by-name (name)
  (cl-find-if (lambda (account) (string= (org-gtasks-name account) name))
	      org-gtasks-accounts))

(defun org-gtasks-find-account-by-dir (dir)
  (cl-find-if (lambda (account) (string= (org-gtasks-directory account) dir))
	      org-gtasks-accounts))

(defun org-gtasks-find-tasklist (tasklists title)
  (cl-find-if (lambda (tasklist) (string= (tasklist-title tasklist) title))
	      tasklists))

;; request
(defun org-gtasks-parse-errors (account response &optional on-token-refresh)
  (let ((data (request-response-data response))
	(status (request-response-status-code response))
	(error-msg (request-response-error-thrown response))
	return-status)
    (cond
     ((null status)
      (error "Please check your network connectivity"))
     ((eq 401 (or status (plist-get (plist-get data :error) :code)))
      (message "OAuth token expired. refresh access token")
      (if-let ((access-token (org-gtasks-get-access-token account)))
	  (progn
	    (setf (org-gtasks-access-token account) access-token)
	    (if on-token-refresh (funcall on-token-refresh account)))
	(error "Cannot get access token")))
     ((eq 403 status)
      (error "Ensure you enabled the Tasks API through the Developers Console"))
     ((and (> status 299) (null data))
      (error "Error HTTP status: %s" (number-to-string status)))
     ((not (null error-msg))
      (error "Error %s: %s" (number-to-string status) (pp-to-string error-msg)))
     (t (setq return-status t)))
    return-status))

(cl-defun org-gtasks-request (account url &key type (headers nil) (data nil) (params nil))
  (let (org-gtasks-request-data
	(d (deferred:$ (request-deferred url
					 :type type
					 :headers headers
					 :data data
					 :params params
					 :parser 'org-gtasks-json-read)
	     (deferred:nextc it
	       `(lambda (response)
		  (when (org-gtasks-parse-errors ,account response)
		    (setq org-gtasks-request-data (request-response-data response))))))))
    (deferred:sync! d)
    org-gtasks-request-data))

(cl-defun org-gtasks-request-async (account url cb &key type (headers nil) (data nil)
					    (params nil))
  (let ((on-token-refresh `(lambda (account)
			     (when-let ((access-token (org-gtasks-access-token account))
					(params ',params))
			       (when (assoc "access_token" params)
				 (setcdr (assoc "access_token" params) access-token)
				 (org-gtasks-request-async account ,url ,cb
							   :type ,type
							   :headers ',headers
							   :data ',data
							   :params params))))))
    (deferred:$ (request-deferred url
				  :type type
				  :headers headers
				  :data data
				  :params params
				  :parser 'org-gtasks-json-read)
      (deferred:nextc it
	`(lambda (response)
	   (when (org-gtasks-parse-errors ,account response ,on-token-refresh)
	     (funcall ,cb (request-response-data response))))))))

;; token
(defun org-gtasks-request-authorization (account)
  (browse-url (concat org-gtasks-auth-url
                      "?client_id=" (url-hexify-string (org-gtasks-client-id account))
                      "&response_type=code"
                      "&redirect_uri=" (url-hexify-string "urn:ietf:wg:oauth:2.0:oob")
                      "&scope=" (url-hexify-string org-gtasks-resource-url)))
  (read-string "Enter the code your browser displayed: "))

(defun org-gtasks-get-refresh-token (account)
  (let ((data (org-gtasks-request
	       account
	       org-gtasks-token-url
	       :type "POST"
	       :data `(("client_id" . ,(org-gtasks-client-id account))
		       ("client_secret" . ,(org-gtasks-client-secret account))
		       ("code" . ,(org-gtasks-request-authorization account))
		       ("redirect_uri" .  "urn:ietf:wg:oauth:2.0:oob")
		       ("grant_type" . "authorization_code")))))
    (when (plist-member data :refresh_token)
      (plist-get data :refresh_token))))

(defun org-gtasks-get-access-token (account)
  (let ((data (org-gtasks-request
	       account
	       org-gtasks-token-url
	       :type "POST"
	       :data `(("client_id" . ,(org-gtasks-client-id account))
		       ("client_secret" . ,(org-gtasks-client-secret account))
		       ("refresh_token" . ,(org-gtasks-refresh-token account))
		       ("grant_type" . "refresh_token")))))
    (when (plist-member data :access_token)
      (plist-get data :access_token))))

(defun org-gtasks-read-local-refresh-token (account)
  (let* ((dir (org-gtasks-directory account))
	 (file (concat dir ".refresh_token")))
    (when (file-exists-p file)
      (with-temp-buffer
	(insert-file-contents file)
	(buffer-string)))))

(defun org-gtasks-get-local-refresh-token (account)
  (let* ((dir (org-gtasks-directory account))
	 (file (concat dir ".refresh_token"))
	 (refresh-token (org-gtasks-get-refresh-token account)))
    (unless (file-exists-p file)
      (find-file-noselect file))
    (with-temp-file file
      (insert refresh-token))))

(defun org-gtasks-check-token (account)
  (let ((refresh-token (org-gtasks-refresh-token account))
	(local-refresh-token (org-gtasks-read-local-refresh-token account))
	(access-token (org-gtasks-access-token account)))
    (unless refresh-token
      (if local-refresh-token
	  (setf (org-gtasks-refresh-token account) local-refresh-token)
	(org-gtasks-get-local-refresh-token account)
	(setf (org-gtasks-refresh-token account) (org-gtasks-read-local-refresh-token account))))
    (unless access-token
      (setf (org-gtasks-access-token account) (org-gtasks-get-access-token account)))))

;; pull
(defun org-gtasks-request-fetch (account url cb)
  (org-gtasks-request-async account url cb
			    :type "GET"
			    :params `(("access_token" . ,(org-gtasks-access-token account))
				      ("singleEvents" . "True")
				      ("orderBy"      . "startTime")
				      ("grant_type"   . "authorization_code"))))

(defun org-gtasks-task (plst)
  (let* ((id  (plist-get plst :id))
	 (title  (plist-get plst :title))
	 (notes  (plist-get plst :notes))
	 (links  (plist-get plst :links))
	 (status (if (string= "completed" (plist-get plst :status))
		     "DONE"
		   "TODO"))
	 (completed (plist-get plst :completed)))
    (concat (format "* %s %s\n" status title)
	    (when completed
	      (format "  CLOSED: [%s]\n" (org-gtasks-format-iso2org completed)))
	    "  :PROPERTIES:\n"
	    "  :ID: " id "\n"
	    "  :END:\n"
	    (when notes (concat notes "\n"))
            (when links
              (concat "\n  :links:\n"
                      (mapconcat (lambda (link)
				   (let* ((type (plist-get link :type))
					  (org-link (plist-get link :link))
					  (desc (plist-get link :description))
					  (str (org-make-link-string org-link desc)))
				     (format "  - %s: %s\n" type str)))
				 links "")
                      "  :end:\n")))))

(defun org-gtasks-write-to-org (account tasklist)
  (let* ((default-directory (org-gtasks-directory account))
	 (file (tasklist-file tasklist))
	 (title (tasklist-title tasklist))
	 (header (format "#+FILETAGS: :%s:\n" title))
	 (tasks (tasklist-tasks tasklist))
	 (save-silently t))
    (with-current-buffer (find-file-noselect file)
      (erase-buffer)
      (insert header)
      (dolist (task tasks)
	(insert (org-gtasks-task task)))
      (goto-char (point-min))
      (when tasks
        (org-sort-entries nil ?o)
        (org-set-startup-visibility))
      (save-buffer))))

(defun org-gtasks-tasks-cb (account tasklist data)
  (setf (tasklist-tasks tasklist) (array-to-list (plist-get data :items)))
  (org-gtasks-write-to-org account tasklist))

(defun org-gtasks-fetch-tasks (account tasklist)
  (let ((title (tasklist-title tasklist))
	(id (tasklist-id tasklist)))
    (message "Pulling %s ..." (propertize title 'face 'success))
    (org-gtasks-request-fetch account
			      (format "%s/lists/%s/tasks" org-gtasks-default-url id)
			      (apply-partially #'org-gtasks-tasks-cb account tasklist))))

(defun org-gtasks-tasklists-cb (account data)
  (when (plist-member data :items)
    (dolist (item (array-to-list (plist-get data :items)))
      (let* ((title (plist-get item :title))
	     (file (format "%s.org" title))
	     (id (plist-get item :id))
	     (tasklist (make-tasklist :title title :file file :id id)))
	(push tasklist (org-gtasks-tasklists account))
	(org-gtasks-fetch-tasks account tasklist)))))

(defun org-gtasks-fetch-tasklists (account)
  (setf (org-gtasks-tasklists account) nil)
  (org-gtasks-request-fetch account
			    (concat org-gtasks-default-url "/users/@me/lists")
			    (apply-partially #'org-gtasks-tasklists-cb account)))

(defun org-gtasks-pull-current ()
  (interactive)
  (if-let* ((file (buffer-file-name))
            (title (file-name-base file))
            (dir (file-name-directory file))
            (account (org-gtasks-find-account-by-dir dir))
            (tasklists (org-gtasks-tasklists account))
            (tasklist (org-gtasks-find-tasklist tasklists title)))
      (org-gtasks-fetch-tasks account tasklist)
    (message "Cannot pull current tasklist")))

(defun org-gtasks-pull (account &optional listname)
  (let* ((tasklists (org-gtasks-tasklists account))
	 (titles (mapcar 'tasklist-title tasklists))
	 (collection (append (list "ALL") titles))
	 (target (if (null listname)
                     (completing-read "Pull: " collection)
                   listname)))
    (if (string= target "ALL")
	(org-gtasks-fetch-tasklists account)
      (when-let ((tasklist (org-gtasks-find-tasklist tasklists target)))
	(org-gtasks-fetch-tasks account tasklist)))))

;; push
(defun org-gtasks-format-iso2org (str)
  (format-time-string "%Y-%m-%d %a %H:%M" (date-to-time str)))

(defun org-gtasks-format-org2iso (year mon day hour min)
  (let ((seconds (time-to-seconds (encode-time 0 min hour day mon year))))
    (concat (format-time-string "%Y-%m-%dT%H:%M" (seconds-to-time seconds))
	    ":00Z")))

(defun org-gtasks-find-type (tasks id)
  (if (cl-find-if (lambda (task) (string= (plist-get task :id) id)) tasks)
      "PATCH"
    "POST"))

(defun org-gtasks-task-completed (tasks id)
  (cl-find-if (lambda (task)
		(when (string= (plist-get task :id) id)
		  (plist-member task :completed)))
	      tasks))

(defun org-gtasks-extract-notes (begin end)
  (if (and begin end)
      (save-excursion
	(goto-char begin)
	(when (re-search-forward org-property-drawer-re end t)
	  (forward-char))
	(if (= (point) end)
	    ""
	  (buffer-substring-no-properties (point) (- end 1))))
    ""))

(defun org-gtasks-clean-notes (notes)
  ;; Strip :links: drawer - the links property should not be
  ;; inserted into the notes field. Currently links is a
  ;; read-only field:
  ;; https://developers.google.com/tasks/v1/reference/tasks#resource
  (replace-regexp-in-string org-gtasks-links-drawer-re "" notes))

(defun org-gtasks-build-tasks-data (tasklist)
  (let ((title (tasklist-title tasklist))
	(file (tasklist-file tasklist))
	(tasklist-id (tasklist-id tasklist))
	(tasks (tasklist-tasks tasklist))
	initial-data tasklist-data)
    ;; init data with all tasks id with type DELETE
    (dolist (task tasks)
      (let* ((task-id (plist-get task :id))
	     (url (format "%s/lists/%s/tasks/%s" org-gtasks-default-url
			  tasklist-id task-id)))
	(push (cons (plist-get task :id) (list url "DELETE" nil))
	      initial-data)))
    ;; loop over org elements
    (with-current-buffer (find-file-noselect file)
      (org-element-map (org-element-parse-buffer) 'headline
	(lambda (hl)
	  (when (= (org-element-property :level hl) 1)
	    (let* ((id (org-element-property :ID hl))
		   (type (org-gtasks-find-type tasks id))
		   (url (concat (format "%s/lists/%s/tasks" org-gtasks-default-url
					tasklist-id)
				(if (string= type "PATCH") (concat "/" id))))
		   (title (substring-no-properties (org-element-interpret-data
						    (org-element-property :title hl))))
		   (closed (org-element-property :closed hl))
		   (completed (when closed
				(org-gtasks-format-org2iso
				 (plist-get (cadr closed) :year-start)
				 (plist-get (cadr closed) :month-start)
				 (plist-get (cadr closed) :day-start)
				 (plist-get (cadr closed) :hour-start)
				 (plist-get (cadr closed) :minute-start))))
		   (status (if (string= (org-element-property :todo-type hl) "done")
			       "completed"
			     "needsAction"))
		   (notes (org-gtasks-extract-notes (plist-get (cadr hl) :contents-begin)
						    (plist-get (cadr hl) :contents-end)))
                   (notes (org-gtasks-clean-notes notes))
		   (data-list `(("title" . ,title)
				("notes" . ,notes)
				("status" . ,status))))
	      (when (and completed (not (org-gtasks-task-completed tasks id)))
		(add-to-list 'data-list `("completed" . ,completed)))
	      (if (assoc id initial-data)
		  (setcdr (assoc id initial-data) (list url type data-list))
		(push (list url type data-list) tasklist-data)))))))
    (cons title (append tasklist-data (mapcar #'cdr initial-data)))))

(defun org-gtasks-request-push (account url cb type data)
  (org-gtasks-request-async account url cb
			    :type    type
			    :headers '(("Content-Type" . "application/json"))
			    :data    (if data (json-encode data))
			    :params  `(("access_token" . ,(org-gtasks-access-token account))
				       ("grant_type"   . "authorization_code"))))

(defun org-gtasks-push-tasks (account tasks tasklists done &optional data)
  (if tasks
      (pcase-let ((`(,url ,type ,data) (pop tasks)))
	(org-gtasks-request-push account url
				 (apply-partially #'org-gtasks-push-tasks
						  account tasks tasklists done)
				 type data))
    (org-gtasks-push-tasklists account tasklists done)))

(defun org-gtasks-push-tasklists (account tasklists done)
  (if tasklists
      (let* ((default-directory (org-gtasks-directory account))
	     (tasklist (pop tasklists))
	     (data (org-gtasks-build-tasks-data tasklist)))
	(message "Pushing %s ..." (propertize (car data) 'face 'success))
	(org-gtasks-push-tasks account (cdr data) tasklists done))
    (message "Push done")
    (funcall done)))

(defun org-gtasks-push-current ()
  (interactive)
  (if-let* ((file (buffer-file-name))
            (title (file-name-base file))
            (dir (file-name-directory file))
            (account (org-gtasks-find-account-by-dir dir))
            (tasklists (org-gtasks-tasklists account))
            (tasklist (org-gtasks-find-tasklist tasklists title)))
      (org-gtasks-push-tasklists account (list tasklist)
				 (apply-partially #'org-gtasks-fetch-tasks
						  account tasklist))
    (message "Cannot push current tasklist")))

(defun org-gtasks-push (account &optional listname)
  (let* ((tasklists (org-gtasks-tasklists account))
	 (collection (mapcar 'tasklist-title tasklists))
	 (collection (if (> (length collection) 1)
                         (append (list "ALL") collection)
                       collection))
<<<<<<< HEAD
	 (target (if (eq listname nil)
=======
	 (target (if (null listname)
>>>>>>> 9055a3d4
                     (completing-read "Push: " collection)
                   listname)))
    (if (string= target "ALL")
	(org-gtasks-push-tasklists account tasklists
				   (apply-partially #'org-gtasks-fetch-tasklists
						    account))
      (when-let ((tasklist (org-gtasks-find-tasklist tasklists target)))
	(org-gtasks-push-tasklists account (list tasklist)
				   (apply-partially #'org-gtasks-fetch-tasks
						    account tasklist))))))

;; add
(defun org-gtasks-build-add-data (added)
  (let (data)
    (dolist (file added)
      (push (list (concat org-gtasks-default-url "/users/@me/lists")
		  "POST"
		  `(("title" . ,(file-name-base file))))
	    data))
    data))

(defun org-gtasks-push-tasklists-cb (account add-data tasklist &optional data)
  (org-gtasks-fetch-tasks account tasklist)
  (org-gtasks-add-tasklists account add-data))

(defun org-gtasks-add-tasklists-cb (account add-data &optional data)
  (when-let* ((title (plist-get data :title))
	      (file (format "%s.org" title))
	      (id (plist-get data :id))
	      (tasklist (make-tasklist :title title :file file :id id)))
    (setf (org-gtasks-tasklists account)
	  (append (list tasklist) (org-gtasks-tasklists account)))
    (org-gtasks-push-tasklists account (list tasklist)
			       (apply-partially #'org-gtasks-push-tasklists-cb
						account add-data tasklist))))

(defun org-gtasks-add-tasklists (account add-data &optional data)
  (if add-data
      (pcase-let ((`(,url ,type ,data) (pop add-data)))
	(org-gtasks-request-push account url
				 (apply-partially #'org-gtasks-add-tasklists-cb
						  account add-data)
				 type data))
    (message "Add done")))

(defun org-gtasks-add (account)
  (let* ((local-files (org-gtasks-local-files account))
	 (tasklists (org-gtasks-tasklists account))
	 (files (mapcar 'tasklist-file tasklists))
	 (added (cl-set-difference local-files files :test #'string=))
	 (collection (if (> (length added) 1)
			 (append (list "ALL") added)
		       added))
	 (target (completing-read "Add: " collection))
	 (added (if (string= target "ALL") added (list target)))
	 (add-data (org-gtasks-build-add-data added)))
    (org-gtasks-add-tasklists account add-data)))

;; remove
(defun org-gtasks-build-remove-data (tasklists removed)
  (let (data)
    (dolist (file removed)
      (when-let* ((tasklist (cl-find-if (lambda (tl) (string= (tasklist-file tl) file))
					tasklists))
		  (id (tasklist-id tasklist))
		  (url (format "%s/users/@me/lists/%s" org-gtasks-default-url id)))
	(push (list tasklist url "DELETE") data)))
    data))

(defun org-gtasks-remove-tasklists (account remove-data &optional data)
  (if remove-data
      (pcase-let ((`(,tasklist ,url ,type) (pop remove-data)))
	(setf (org-gtasks-tasklists account)
	      (remove tasklist (org-gtasks-tasklists account)))
	(org-gtasks-request-push account url
				 (apply-partially #'org-gtasks-remove-tasklists
						  account remove-data)
				 type nil))
    (message "Remove done")))

(defun org-gtasks-remove (account)
  (let* ((local-files (org-gtasks-local-files account))
	 (tasklists (org-gtasks-tasklists account))
	 (files (mapcar 'tasklist-file tasklists))
	 (removed (cl-set-difference files local-files :test #'string=))
	 (collection (if (> (length removed) 1)
			 (append (list "ALL") removed)
		       removed))
	 (target (completing-read "Remove: " collection))
	 (removed (if (string= target "ALL") removed (list target)))
	 (remove-data (org-gtasks-build-remove-data tasklists removed)))
    (org-gtasks-remove-tasklists account remove-data)))

;;;###autoload
(defun org-gtasks ()
  (interactive)
  (when-let* ((collection (mapcar 'org-gtasks-name org-gtasks-accounts))
	      (name (completing-read "Select Account: " collection))
	      (account (org-gtasks-find-account-by-name name))
	      (action (completing-read (format "Action (%s): " name)
				       (mapcar 'car org-gtasks-actions)))
	      (func (assoc-default action org-gtasks-actions)))
    (org-gtasks-check-token account)
    (funcall func account)))

(defun org-gtasks-account-eq (a1 a2)
  (when (and (org-gtasks-p a1) (org-gtasks-p a2))
    (or (string= (org-gtasks-name a1) (org-gtasks-name a2))
	(string= (org-gtasks-directory a1) (org-gtasks-directory a2)))))

(defun org-gtasks-register-account (&rest plist)
  (let* ((name (plist-get plist :name))
	 (directory (file-name-as-directory
		     (expand-file-name (plist-get plist :directory))))
	 (client-id (plist-get plist :client-id))
	 (client-secret (plist-get plist :client-secret))
	 (account (make-org-gtasks :name name
				   :directory directory
				   :client-id client-id
				   :client-secret client-secret)))
    (unless (file-directory-p directory)
      (make-directory directory))
    (add-to-list 'org-gtasks-accounts account t 'org-gtasks-account-eq)))

(provide 'org-gtasks)

;; Local Variables:
;; indent-tabs-mode: nil
;; tab-width: 8
;; End:<|MERGE_RESOLUTION|>--- conflicted
+++ resolved
@@ -462,11 +462,7 @@
 	 (collection (if (> (length collection) 1)
                          (append (list "ALL") collection)
                        collection))
-<<<<<<< HEAD
-	 (target (if (eq listname nil)
-=======
 	 (target (if (null listname)
->>>>>>> 9055a3d4
                      (completing-read "Push: " collection)
                    listname)))
     (if (string= target "ALL")
