;;; org-gtasks.el --- Export/import all Google Tasks to org files.

;; Author: Julien Masson <massonju.eseo@gmail.com>
;; URL: https://github.com/JulienMasson/org-gtasks
;; Version: 0.1
;; Maintainer: massonju.eseo
;; Copyright (C) :2018-2019 Julien Masson all rights reserved.
;; Created: :30-08-18
;; Package-Requires: ((emacs "24") (cl-lib "0.5") (org "8.2.4"))
;; Keywords: convenience,

;; This program is free software; you can redistribute it and/or modify
;; it under the terms of the GNU General Public License as published by
;; the Free Software Foundation, either version 3 of the License, or
;; (at your option) any later version.

;; This program is distributed in the hope that it will be useful,
;; but WITHOUT ANY WARRANTY; without even the implied warranty of
;; MERCHANTABILITY or FITNESS FOR A PARTICULAR PURPOSE. See the
;; GNU General Public License for more details.

;; You should have received a copy of the GNU General Public License
;; along with this program. If not, see <http://www.gnu.org/licenses/>.

(require 'cl-lib)
(require 'deferred)
(require 'json)
(require 'request-deferred)

(cl-defstruct org-gtasks
  (name nil :read-only t)
  directory
  client-id
  client-secret
  access-token
  refresh-token
  tasklists)

(cl-defstruct tasklist
  title
  file
  id
  tasks)

(defconst org-gtasks-token-url "https://www.googleapis.com/oauth2/v3/token"
  "Google OAuth2 server URL.")

(defconst org-gtasks-auth-url "https://accounts.google.com/o/oauth2/auth"
  "Google OAuth2 server URL.")

(defconst org-gtasks-resource-url "https://www.googleapis.com/auth/tasks"
  "URL used to request access to tasks resources.")

(defconst org-gtasks-default-url "https://www.googleapis.com/tasks/v1")

(defconst org-gtasks-links-drawer-re
  (concat "\\("
          "^[ \t]*:links:[ \t]*$"
          "\\)[^\000]*?\\("
          "^[ \t]*:end:[ \t]*$"
          "\\)\n?")
  "Matches an entire org-gtasks links drawer.")

(defvar org-gtasks-actions '(("Push"   . org-gtasks-push)
			     ("Pull"   . org-gtasks-pull)
			     ("Add"    . org-gtasks-add)
			     ("Remove" . org-gtasks-remove)))

(defvar org-gtasks-accounts nil)

;; utils
(defun array-to-list (array)
  (mapcar 'identity array))

(defun org-gtasks-json-read ()
  (let ((json-object-type 'plist))
    (goto-char (point-min))
    (re-search-forward "^{" nil t)
    (delete-region (point-min) (1- (point)))
    (goto-char (point-min))
    (json-read-from-string
     (decode-coding-string
      (buffer-substring-no-properties (point-min) (point-max)) 'utf-8))))

(defun org-gtasks-local-files (account)
  (cl-remove-if-not (lambda (file) (string-match "\\.org$" file))
		    (directory-files (org-gtasks-directory account))))

(defun org-gtasks-find-account-by-name (name)
  (cl-find-if (lambda (account) (string= (org-gtasks-name account) name))
	      org-gtasks-accounts))

(defun org-gtasks-find-account-by-dir (dir)
  (cl-find-if (lambda (account) (string= (org-gtasks-directory account) dir))
	      org-gtasks-accounts))

(defun org-gtasks-find-tasklist (tasklists title)
  (cl-find-if (lambda (tasklist) (string= (tasklist-title tasklist) title))
	      tasklists))

;; request
(defun org-gtasks-parse-errors (account response &optional on-token-refresh)
  (let ((data (request-response-data response))
	(status (request-response-status-code response))
	(error-msg (request-response-error-thrown response))
	return-status)
    (cond
     ((null status)
      (error "Please check your network connectivity"))
     ((eq 401 (or status (plist-get (plist-get data :error) :code)))
      (message "OAuth token expired. refresh access token")
      (if-let ((access-token (org-gtasks-get-access-token account)))
	  (progn
	    (setf (org-gtasks-access-token account) access-token)
	    (if on-token-refresh (funcall on-token-refresh account)))
	(error "Cannot get access token")))
     ((eq 403 status)
      (error "Ensure you enabled the Tasks API through the Developers Console"))
     ((and (> status 299) (null data))
      (error "Error HTTP status: %s" (number-to-string status)))
     ((not (null error-msg))
      (error "Error %s: %s" (number-to-string status) (pp-to-string error-msg)))
     (t (setq return-status t)))
    return-status))

(cl-defun org-gtasks-request (account url &key type (headers nil) (data nil) (params nil))
  (let (org-gtasks-request-data
	(d (deferred:$ (request-deferred url
					 :type type
					 :headers headers
					 :data data
					 :params params
					 :parser 'org-gtasks-json-read)
	     (deferred:nextc it
	       `(lambda (response)
		  (when (org-gtasks-parse-errors ,account response)
		    (setq org-gtasks-request-data (request-response-data response))))))))
    (deferred:sync! d)
    org-gtasks-request-data))

(cl-defun org-gtasks-request-async (account url cb &key type (headers nil) (data nil)
					    (params nil))
  (let ((on-token-refresh `(lambda (account)
			     (when-let ((access-token (org-gtasks-access-token account))
					(params ',params))
			       (when (assoc "access_token" params)
				 (setcdr (assoc "access_token" params) access-token)
				 (org-gtasks-request-async account ,url ,cb
							   :type ,type
							   :headers ',headers
							   :data ',data
							   :params params))))))
    (deferred:$ (request-deferred url
				  :type type
				  :headers headers
				  :data data
				  :params params
				  :parser 'org-gtasks-json-read)
      (deferred:nextc it
	`(lambda (response)
	   (when (org-gtasks-parse-errors ,account response ,on-token-refresh)
	     (funcall ,cb (request-response-data response))))))))

;; token
(defun org-gtasks-request-authorization (account)
  (browse-url (concat org-gtasks-auth-url
                      "?client_id=" (url-hexify-string (org-gtasks-client-id account))
                      "&response_type=code"
                      "&redirect_uri=" (url-hexify-string "urn:ietf:wg:oauth:2.0:oob")
                      "&scope=" (url-hexify-string org-gtasks-resource-url)))
  (read-string "Enter the code your browser displayed: "))

(defun org-gtasks-get-refresh-token (account)
  (let ((data (org-gtasks-request
	       account
	       org-gtasks-token-url
	       :type "POST"
	       :data `(("client_id" . ,(org-gtasks-client-id account))
		       ("client_secret" . ,(org-gtasks-client-secret account))
		       ("code" . ,(org-gtasks-request-authorization account))
		       ("redirect_uri" .  "urn:ietf:wg:oauth:2.0:oob")
		       ("grant_type" . "authorization_code")))))
    (when (plist-member data :refresh_token)
      (plist-get data :refresh_token))))

(defun org-gtasks-get-access-token (account)
  (let ((data (org-gtasks-request
	       account
	       org-gtasks-token-url
	       :type "POST"
	       :data `(("client_id" . ,(org-gtasks-client-id account))
		       ("client_secret" . ,(org-gtasks-client-secret account))
		       ("refresh_token" . ,(org-gtasks-refresh-token account))
		       ("grant_type" . "refresh_token")))))
    (when (plist-member data :access_token)
      (plist-get data :access_token))))

(defun org-gtasks-read-local-refresh-token (account)
  (let* ((dir (org-gtasks-directory account))
	 (file (concat dir ".refresh_token")))
    (when (file-exists-p file)
      (with-temp-buffer
	(insert-file-contents file)
	(buffer-string)))))

(defun org-gtasks-get-local-refresh-token (account)
  (let* ((dir (org-gtasks-directory account))
	 (file (concat dir ".refresh_token"))
	 (refresh-token (org-gtasks-get-refresh-token account)))
    (unless (file-exists-p file)
      (find-file-noselect file))
    (with-temp-file file
      (insert refresh-token))))

(defun org-gtasks-check-token (account)
  (let ((refresh-token (org-gtasks-refresh-token account))
	(local-refresh-token (org-gtasks-read-local-refresh-token account))
	(access-token (org-gtasks-access-token account)))
    (unless refresh-token
      (if local-refresh-token
	  (setf (org-gtasks-refresh-token account) local-refresh-token)
	(org-gtasks-get-local-refresh-token account)
	(setf (org-gtasks-refresh-token account) (org-gtasks-read-local-refresh-token account))))
    (unless access-token
      (setf (org-gtasks-access-token account) (org-gtasks-get-access-token account)))))

;; pull
(defun org-gtasks-request-fetch (account url cb)
  (org-gtasks-request-async account url cb
			    :type "GET"
			    :params `(("access_token" . ,(org-gtasks-access-token account))
				      ("singleEvents" . "True")
				      ("orderBy"      . "startTime")
				      ("grant_type"   . "authorization_code"))))

(defun org-gtasks-task (plst)
  (let* ((id  (plist-get plst :id))
	 (title  (plist-get plst :title))
	 (notes  (plist-get plst :notes))
	 (links  (plist-get plst :links))
	 (status (if (string= "completed" (plist-get plst :status))
		     "DONE"
		   "TODO"))
	 (completed (plist-get plst :completed)))
    (concat (format "* %s %s\n" status title)
	    (when completed
	      (format "  CLOSED: [%s]\n" (org-gtasks-format-iso2org completed)))
	    "  :PROPERTIES:\n"
	    "  :ID: " id "\n"
	    "  :END:\n"
	    (when notes (concat notes "\n"))
            (when links
              (concat "\n  :links:\n"
                      (mapconcat (lambda (link)
				   (let* ((type (plist-get link :type))
					  (org-link (plist-get link :link))
					  (desc (plist-get link :description))
					  (str (org-make-link-string org-link desc)))
				     (format "  - %s: %s\n" type str)))
				 links "")
                      "  :end:\n")))))

(defun org-gtasks-write-to-org (account tasklist)
  (let* ((default-directory (org-gtasks-directory account))
	 (file (tasklist-file tasklist))
	 (title (tasklist-title tasklist))
	 (header (format "#+FILETAGS: :%s:\n" title))
	 (tasks (tasklist-tasks tasklist))
	 (save-silently t))
    (with-current-buffer (find-file-noselect file)
      (erase-buffer)
      (insert header)
      (dolist (task tasks)
	(insert (org-gtasks-task task)))
      (goto-char (point-min))
      (when tasks
        (org-sort-entries nil ?o)
        (org-set-startup-visibility))
      (save-buffer))))

(defun org-gtasks-tasks-cb (account tasklist data)
  (setf (tasklist-tasks tasklist) (array-to-list (plist-get data :items)))
  (org-gtasks-write-to-org account tasklist))

(defun org-gtasks-fetch-tasks (account tasklist)
  (let ((title (tasklist-title tasklist))
	(id (tasklist-id tasklist)))
    (message "Pulling %s ..." (propertize title 'face 'success))
    (org-gtasks-request-fetch account
			      (format "%s/lists/%s/tasks" org-gtasks-default-url id)
			      (apply-partially #'org-gtasks-tasks-cb account tasklist))))

(defun org-gtasks-tasklists-cb (account data)
  (when (plist-member data :items)
    (dolist (item (array-to-list (plist-get data :items)))
      (let* ((title (plist-get item :title))
	     (file (format "%s.org" title))
	     (id (plist-get item :id))
	     (tasklist (make-tasklist :title title :file file :id id)))
	(push tasklist (org-gtasks-tasklists account))
	(org-gtasks-fetch-tasks account tasklist)))))

(defun org-gtasks-fetch-tasklists (account)
  (setf (org-gtasks-tasklists account) nil)
  (org-gtasks-request-fetch account
			    (concat org-gtasks-default-url "/users/@me/lists")
			    (apply-partially #'org-gtasks-tasklists-cb account)))

(defun org-gtasks-pull-current ()
  (interactive)
  (if-let* ((file (buffer-file-name))
            (title (file-name-base file))
            (dir (file-name-directory file))
            (account (org-gtasks-find-account-by-dir dir))
            (tasklists (org-gtasks-tasklists account))
            (tasklist (org-gtasks-find-tasklist tasklists title)))
      (org-gtasks-fetch-tasks account tasklist)
    (message "Cannot pull current tasklist")))

(defun org-gtasks-pull (account &optional listname)
  (let* ((tasklists (org-gtasks-tasklists account))
	 (titles (mapcar 'tasklist-title tasklists))
	 (collection (append (list "ALL") titles))
<<<<<<< HEAD
	 (target (if (null listname)
=======
	 (target (if (eq listname nil)
>>>>>>> 95a76bb4
                     (completing-read "Pull: " collection)
                   listname)))
    (if (string= target "ALL")
	(org-gtasks-fetch-tasklists account)
      (when-let ((tasklist (org-gtasks-find-tasklist tasklists target)))
	(org-gtasks-fetch-tasks account tasklist)))))

;; push
(defun org-gtasks-format-iso2org (str)
  (format-time-string "%Y-%m-%d %a %H:%M" (date-to-time str)))

(defun org-gtasks-format-org2iso (year mon day hour min)
  (let ((seconds (time-to-seconds (encode-time 0 min hour day mon year))))
    (concat (format-time-string "%Y-%m-%dT%H:%M" (seconds-to-time seconds))
	    ":00Z")))

(defun org-gtasks-find-type (tasks id)
  (if (cl-find-if (lambda (task) (string= (plist-get task :id) id)) tasks)
      "PATCH"
    "POST"))

(defun org-gtasks-task-completed (tasks id)
  (cl-find-if (lambda (task)
		(when (string= (plist-get task :id) id)
		  (plist-member task :completed)))
	      tasks))

(defun org-gtasks-extract-notes (begin end)
  (if (and begin end)
      (save-excursion
	(goto-char begin)
	(when (re-search-forward org-property-drawer-re end t)
	  (forward-char))
	(if (= (point) end)
	    ""
	  (buffer-substring-no-properties (point) (- end 1))))
    ""))

(defun org-gtasks-clean-notes (notes)
  ;; Strip :links: drawer - the links property should not be
  ;; inserted into the notes field. Currently links is a
  ;; read-only field:
  ;; https://developers.google.com/tasks/v1/reference/tasks#resource
  (replace-regexp-in-string org-gtasks-links-drawer-re "" notes))

(defun org-gtasks-build-tasks-data (tasklist)
  (let ((title (tasklist-title tasklist))
	(file (tasklist-file tasklist))
	(tasklist-id (tasklist-id tasklist))
	(tasks (tasklist-tasks tasklist))
	initial-data tasklist-data)
    ;; init data with all tasks id with type DELETE
    (dolist (task tasks)
      (let* ((task-id (plist-get task :id))
	     (url (format "%s/lists/%s/tasks/%s" org-gtasks-default-url
			  tasklist-id task-id)))
	(push (cons (plist-get task :id) (list url "DELETE" nil))
	      initial-data)))
    ;; loop over org elements
    (with-current-buffer (find-file-noselect file)
      (org-element-map (org-element-parse-buffer) 'headline
	(lambda (hl)
	  (when (= (org-element-property :level hl) 1)
	    (let* ((id (org-element-property :ID hl))
		   (type (org-gtasks-find-type tasks id))
		   (url (concat (format "%s/lists/%s/tasks" org-gtasks-default-url
					tasklist-id)
				(if (string= type "PATCH") (concat "/" id))))
		   (title (substring-no-properties (org-element-interpret-data
						    (org-element-property :title hl))))
		   (closed (org-element-property :closed hl))
		   (completed (when closed
				(org-gtasks-format-org2iso
				 (plist-get (cadr closed) :year-start)
				 (plist-get (cadr closed) :month-start)
				 (plist-get (cadr closed) :day-start)
				 (plist-get (cadr closed) :hour-start)
				 (plist-get (cadr closed) :minute-start))))
		   (status (if (string= (org-element-property :todo-type hl) "done")
			       "completed"
			     "needsAction"))
		   (notes (org-gtasks-extract-notes (plist-get (cadr hl) :contents-begin)
						    (plist-get (cadr hl) :contents-end)))
                   (notes (org-gtasks-clean-notes notes))
		   (data-list `(("title" . ,title)
				("notes" . ,notes)
				("status" . ,status))))
	      (when (and completed (not (org-gtasks-task-completed tasks id)))
		(add-to-list 'data-list `("completed" . ,completed)))
	      (if (assoc id initial-data)
		  (setcdr (assoc id initial-data) (list url type data-list))
		(push (list url type data-list) tasklist-data)))))))
    (cons title (append tasklist-data (mapcar #'cdr initial-data)))))

(defun org-gtasks-request-push (account url cb type data)
  (org-gtasks-request-async account url cb
			    :type    type
			    :headers '(("Content-Type" . "application/json"))
			    :data    (if data (json-encode data))
			    :params  `(("access_token" . ,(org-gtasks-access-token account))
				       ("grant_type"   . "authorization_code"))))

(defun org-gtasks-push-tasks (account tasks tasklists done &optional data)
  (if tasks
      (pcase-let ((`(,url ,type ,data) (pop tasks)))
	(org-gtasks-request-push account url
				 (apply-partially #'org-gtasks-push-tasks
						  account tasks tasklists done)
				 type data))
    (org-gtasks-push-tasklists account tasklists done)))

(defun org-gtasks-push-tasklists (account tasklists done)
  (if tasklists
      (let* ((default-directory (org-gtasks-directory account))
	     (tasklist (pop tasklists))
	     (data (org-gtasks-build-tasks-data tasklist)))
	(message "Pushing %s ..." (propertize (car data) 'face 'success))
	(org-gtasks-push-tasks account (cdr data) tasklists done))
    (message "Push done")
    (funcall done)))

(defun org-gtasks-push-current ()
  (interactive)
  (if-let* ((file (buffer-file-name))
            (title (file-name-base file))
            (dir (file-name-directory file))
            (account (org-gtasks-find-account-by-dir dir))
            (tasklists (org-gtasks-tasklists account))
            (tasklist (org-gtasks-find-tasklist tasklists title)))
      (org-gtasks-push-tasklists account (list tasklist)
				 (apply-partially #'org-gtasks-fetch-tasks
						  account tasklist))
    (message "Cannot push current tasklist")))

(defun org-gtasks-push (account &optional listname)
  (let* ((tasklists (org-gtasks-tasklists account))
	 (collection (mapcar 'tasklist-title tasklists))
	 (collection (if (> (length collection) 1)
                         (append (list "ALL") collection)
                       collection))
	 (target (if (eq listname nil)
                     (completing-read "Push: " collection)
                   listname)))
    (if (string= target "ALL")
	(org-gtasks-push-tasklists account tasklists
				   (apply-partially #'org-gtasks-fetch-tasklists
						    account))
      (when-let ((tasklist (org-gtasks-find-tasklist tasklists target)))
	(org-gtasks-push-tasklists account (list tasklist)
				   (apply-partially #'org-gtasks-fetch-tasks
						    account tasklist))))))

;; add
(defun org-gtasks-build-add-data (added)
  (let (data)
    (dolist (file added)
      (push (list (concat org-gtasks-default-url "/users/@me/lists")
		  "POST"
		  `(("title" . ,(file-name-base file))))
	    data))
    data))

(defun org-gtasks-push-tasklists-cb (account add-data tasklist &optional data)
  (org-gtasks-fetch-tasks account tasklist)
  (org-gtasks-add-tasklists account add-data))

(defun org-gtasks-add-tasklists-cb (account add-data &optional data)
  (when-let* ((title (plist-get data :title))
	      (file (format "%s.org" title))
	      (id (plist-get data :id))
	      (tasklist (make-tasklist :title title :file file :id id)))
    (setf (org-gtasks-tasklists account)
	  (append (list tasklist) (org-gtasks-tasklists account)))
    (org-gtasks-push-tasklists account (list tasklist)
			       (apply-partially #'org-gtasks-push-tasklists-cb
						account add-data tasklist))))

(defun org-gtasks-add-tasklists (account add-data &optional data)
  (if add-data
      (pcase-let ((`(,url ,type ,data) (pop add-data)))
	(org-gtasks-request-push account url
				 (apply-partially #'org-gtasks-add-tasklists-cb
						  account add-data)
				 type data))
    (message "Add done")))

(defun org-gtasks-add (account)
  (let* ((local-files (org-gtasks-local-files account))
	 (tasklists (org-gtasks-tasklists account))
	 (files (mapcar 'tasklist-file tasklists))
	 (added (cl-set-difference local-files files :test #'string=))
	 (collection (if (> (length added) 1)
			 (append (list "ALL") added)
		       added))
	 (target (completing-read "Add: " collection))
	 (added (if (string= target "ALL") added (list target)))
	 (add-data (org-gtasks-build-add-data added)))
    (org-gtasks-add-tasklists account add-data)))

;; remove
(defun org-gtasks-build-remove-data (tasklists removed)
  (let (data)
    (dolist (file removed)
      (when-let* ((tasklist (cl-find-if (lambda (tl) (string= (tasklist-file tl) file))
					tasklists))
		  (id (tasklist-id tasklist))
		  (url (format "%s/users/@me/lists/%s" org-gtasks-default-url id)))
	(push (list tasklist url "DELETE") data)))
    data))

(defun org-gtasks-remove-tasklists (account remove-data &optional data)
  (if remove-data
      (pcase-let ((`(,tasklist ,url ,type) (pop remove-data)))
	(setf (org-gtasks-tasklists account)
	      (remove tasklist (org-gtasks-tasklists account)))
	(org-gtasks-request-push account url
				 (apply-partially #'org-gtasks-remove-tasklists
						  account remove-data)
				 type nil))
    (message "Remove done")))

(defun org-gtasks-remove (account)
  (let* ((local-files (org-gtasks-local-files account))
	 (tasklists (org-gtasks-tasklists account))
	 (files (mapcar 'tasklist-file tasklists))
	 (removed (cl-set-difference files local-files :test #'string=))
	 (collection (if (> (length removed) 1)
			 (append (list "ALL") removed)
		       removed))
	 (target (completing-read "Remove: " collection))
	 (removed (if (string= target "ALL") removed (list target)))
	 (remove-data (org-gtasks-build-remove-data tasklists removed)))
    (org-gtasks-remove-tasklists account remove-data)))

;;;###autoload
(defun org-gtasks ()
  (interactive)
  (when-let* ((collection (mapcar 'org-gtasks-name org-gtasks-accounts))
	      (name (completing-read "Select Account: " collection))
	      (account (org-gtasks-find-account-by-name name))
	      (action (completing-read (format "Action (%s): " name)
				       (mapcar 'car org-gtasks-actions)))
	      (func (assoc-default action org-gtasks-actions)))
    (org-gtasks-check-token account)
    (funcall func account)))

(defun org-gtasks-account-eq (a1 a2)
  (when (and (org-gtasks-p a1) (org-gtasks-p a2))
    (or (string= (org-gtasks-name a1) (org-gtasks-name a2))
	(string= (org-gtasks-directory a1) (org-gtasks-directory a2)))))

(defun org-gtasks-register-account (&rest plist)
  (let* ((name (plist-get plist :name))
	 (directory (file-name-as-directory
		     (expand-file-name (plist-get plist :directory))))
	 (client-id (plist-get plist :client-id))
	 (client-secret (plist-get plist :client-secret))
	 (account (make-org-gtasks :name name
				   :directory directory
				   :client-id client-id
				   :client-secret client-secret)))
    (unless (file-directory-p directory)
      (make-directory directory))
    (add-to-list 'org-gtasks-accounts account t 'org-gtasks-account-eq)))

(provide 'org-gtasks)

;; Local Variables:
;; indent-tabs-mode: nil
;; tab-width: 8
;; End:<|MERGE_RESOLUTION|>--- conflicted
+++ resolved
@@ -321,11 +321,7 @@
   (let* ((tasklists (org-gtasks-tasklists account))
 	 (titles (mapcar 'tasklist-title tasklists))
 	 (collection (append (list "ALL") titles))
-<<<<<<< HEAD
 	 (target (if (null listname)
-=======
-	 (target (if (eq listname nil)
->>>>>>> 95a76bb4
                      (completing-read "Pull: " collection)
                    listname)))
     (if (string= target "ALL")
@@ -466,7 +462,7 @@
 	 (collection (if (> (length collection) 1)
                          (append (list "ALL") collection)
                        collection))
-	 (target (if (eq listname nil)
+	 (target (if (null listname)
                      (completing-read "Push: " collection)
                    listname)))
     (if (string= target "ALL")
