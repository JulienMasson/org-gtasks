--- conflicted
+++ resolved
@@ -116,14 +116,6 @@
 	(error "Cannot get access token")))
      ((eq 403 status)
       (error "Ensure you enabled the Tasks API through the Developers Console"))
-<<<<<<< HEAD
-     ((and (> 299 status) (eq data nil))
-      (message "Received HTTP: %s" (number-to-string status))
-      (error "Error occurred, but no message body."))
-     ((not (eq error-msg nil))
-      (message "Status code: %s" (number-to-string status))
-      (error "%s" (pp-to-string error-msg))))))
-=======
      ((and (> status 299) (null data))
       (error "Error HTTP status: %s" (number-to-string status)))
      ((not (null error-msg))
@@ -177,7 +169,6 @@
                       "&redirect_uri=" (url-hexify-string "urn:ietf:wg:oauth:2.0:oob")
                       "&scope=" (url-hexify-string org-gtasks-resource-url)))
   (read-string "Enter the code your browser displayed: "))
->>>>>>> c2c3efaf
 
 (defun org-gtasks-get-refresh-token (account)
   (let ((data (org-gtasks-request
@@ -233,47 +224,6 @@
     (unless access-token
       (setf (org-gtasks-access-token account) (org-gtasks-get-access-token account)))))
 
-<<<<<<< HEAD
-(defun org-gtasks-get-tasks (account tasklist)
-  (let* ((id (tasklist-id tasklist))
-	 (url (format "%s/lists/%s/tasks" org-gtasks-default-url id))
-	 (response (request
-		    url
-		    :type "GET"
-		    :params `(("access_token" . ,(org-gtasks-access-token account))
-			      ("singleEvents" . "True")
-			      ("orderBy" . "startTime")
-			      ("grant_type" . "authorization_code"))
-		    :parser 'org-gtasks-json-read
-		    :sync t))
-	 (data (request-response-data response)))
-    (org-gtasks-parse-errors response #'org-gtasks-get-tasks account tasklist)
-    (when (plist-member data :items)
-      (setf (tasklist-tasks tasklist) (plist-get data :items)))))
-
-(defun org-gtasks-get-taskslists (account)
-  (setf (org-gtasks-tasklists account) nil)
-  (let* ((url (concat org-gtasks-default-url "/users/@me/lists"))
-	 (response (request
-		    url
-		    :type "GET"
-		    :params `(("access_token" . ,(org-gtasks-access-token account))
-			      ("singleEvents" . "True")
-			      ("orderBy" . "startTime")
-			      ("grant_type" . "authorization_code"))
-		    :parser 'org-gtasks-json-read
-		    :sync t))
-	 (data (request-response-data response)))
-    (org-gtasks-parse-errors response #'org-gtasks-get-taskslists account)
-    (when (plist-member data :items)
-      (setf (org-gtasks-tasklists account)
-	    (mapcar (lambda (item)
-		      (let* ((title (plist-get item :title))
-			     (file (format "%s.org" title))
-			     (id (plist-get item :id)))
-			(make-tasklist :title title :file file :id id)))
-		    (plist-get data :items))))))
-=======
 ;; pull
 (defun org-gtasks-request-fetch (account url cb)
   (org-gtasks-request-async account url cb
@@ -309,7 +259,6 @@
 				     (format "  - %s: %s\n" type str)))
 				 links "")
                       "  :end:\n")))))
->>>>>>> c2c3efaf
 
 (defun org-gtasks-write-to-org (account tasklist)
   (let* ((default-directory (org-gtasks-directory account))
@@ -387,75 +336,8 @@
     (concat (format-time-string "%Y-%m-%dT%H:%M" (seconds-to-time seconds))
 	    ":00Z")))
 
-<<<<<<< HEAD
-(defun org-gtasks-task (plst)
-  (let* ((id  (plist-get plst :id))
-	 (title  (plist-get plst :title))
-	 (notes  (plist-get plst :notes))
-	 (links  (plist-get plst :links))
-	 (status (if (string= "completed" (plist-get plst :status))
-		     "DONE"
-		   "TODO"))
-	 (completed (plist-get plst :completed)))
-    (concat (format "* %s %s\n" status title)
-	    (when completed
-	      (format "  CLOSED: [%s]\n" (org-gtasks-format-iso2org completed)))
-	    "  :PROPERTIES:\n"
-	    "  :ID: " id "\n"
-	    "  :END:\n"
-	    (when notes (concat notes "\n"))
-            (when links
-              (concat
-                "\n  :links:\n"
-                (mapconcat
-                 (lambda (link)
-                   (format "  - %s: %s\n"
-                           (plist-get link :type)
-                           (org-make-link-string
-                            (plist-get link :link)
-                            (plist-get link :description))))
-                 links "")
-                "  :end:\n")))))
-
-(defun org-gtasks-push-task (account url action data-list)
-  (request
-   url
-   :type action
-   :headers '(("Content-Type" . "application/json"))
-   :data (json-encode data-list)
-   :params `(("access_token" . ,(org-gtasks-access-token account))
-	     ("grant_type" . "authorization_code"))
-   :parser 'org-gtasks-json-read
-   :error (cl-function
-	   (lambda (&key response &allow-other-keys)
-	     (let ((status (request-response-status-code response))
-		   (error-msg (request-response-error-thrown response)))
-	       (message "Status code: %s" (number-to-string status))
-	       (message "%s" (pp-to-string error-msg)))))))
-
-(defun org-gtasks-delete-task (account tasklist-id task-id)
-  (request
-   (format "%s/lists/%s/tasks/%s" org-gtasks-default-url tasklist-id task-id)
-   :type "DELETE"
-   :headers '(("Content-Type" . "application/json"))
-   :params `(("access_token" . ,(org-gtasks-access-token account))
-	     ("grant_type" . "authorization_code"))
-   :parser 'org-gtasks-json-read
-   :error (cl-function
-	   (lambda (&key response &allow-other-keys)
-	     (let ((status (request-response-status-code response))
-		   (error-msg (request-response-error-thrown response)))
-	       (message "Status code: %s" (number-to-string status))
-	       (message "%s" (pp-to-string error-msg)))))))
-
-(defun org-gtasks-find-action (tasks id)
-  (if (seq-find (lambda (task)
-		  (string= (plist-get task :id) id))
-		tasks)
-=======
 (defun org-gtasks-find-type (tasks id)
   (if (cl-find-if (lambda (task) (string= (plist-get task :id) id)) tasks)
->>>>>>> c2c3efaf
       "PATCH"
     "POST"))
 
@@ -500,131 +382,6 @@
     (with-current-buffer (find-file-noselect file)
       (org-element-map (org-element-parse-buffer) 'headline
 	(lambda (hl)
-<<<<<<< HEAD
-	  (let* ((url (format "%s/lists/%s/tasks" org-gtasks-default-url (tasklist-id tasklist)))
-		 (id (org-element-property :ID hl))
-		 (action (org-gtasks-find-action tasks id))
-		 (title (substring-no-properties
-                         (org-element-interpret-data
-                          (org-element-property :title hl))))
-		 (closed (org-element-property :closed hl))
-		 (completed (when closed
-			      (org-gtasks-format-org2iso
-			       (plist-get (cadr closed) :year-start)
-			       (plist-get (cadr closed) :month-start)
-			       (plist-get (cadr closed) :day-start)
-			       (plist-get (cadr closed) :hour-start)
-			       (plist-get (cadr closed) :minute-start))))
-		 (status (if (string= (org-element-property :todo-type hl) "done")
-			     "completed"
-			   "needsAction"))
-		 (notes (if (plist-get (cadr hl) :contents-begin)
-			    (replace-regexp-in-string org-property-drawer-re
-						      ""
-						      (buffer-substring-no-properties
-						       (plist-get (cadr hl) :contents-begin)
-						       (plist-get (cadr hl) :contents-end)))
-			  ""))
-                 ;; Strip :links: drawer - the links property should not be
-                 ;; inserted into the notes field. Currently links is a
-                 ;; read-only field:
-                 ;; https://developers.google.com/tasks/v1/reference/tasks#resource
-                 (notes (replace-regexp-in-string
-                         org-gtasks-links-drawer-re "" notes))
-                 ;; Strip leading and trailing newlines in notes
-                 (notes (string-trim notes))
-		 (data-list `(("title" . ,title)
-			      ("notes" . ,notes)
-			      ("status" . ,status))))
-	    (push id list-id)
-	    (when completed
-	      (add-to-list 'data-list `("completed" . ,completed)))
-	    (when (string= action "PATCH")
-	      (setq url (format "%s/%s" url id)))
-	    (org-gtasks-push-task account url action data-list)))
-        ;; push deleted tasks
-        (mapc (lambda (task)
-                (let ((task-id (plist-get task :id))
-                      (tasklist-id (tasklist-id tasklist)))
-                  (unless (member task-id list-id)
-                    (org-gtasks-delete-task account tasklist-id task-id))))
-              tasks)))))
-
-(defun org-gtasks-create-tasklist (account name)
-  (let* ((response (request
-		    (concat org-gtasks-default-url "/users/@me/lists")
-		    :type "POST"
-		    :headers '(("Content-Type" . "application/json"))
-		    :data (json-encode `(("title" . ,name)))
-		    :params `(("access_token" . ,(org-gtasks-access-token account))
-			      ("grant_type" . "authorization_code"))
-		    :parser 'org-gtasks-json-read
-		    :error (cl-function
-			    (lambda (&key response &allow-other-keys)
-			      (let ((status (request-response-status-code response))
-				    (error-msg (request-response-error-thrown response)))
-				(message "Status code: %s" (number-to-string status))
-				(message "%s" (pp-to-string error-msg)))))
-		    :sync t))
-	 (data (request-response-data response)))
-    (when (and (plist-member data :title)
-	       (plist-member data :id))
-      (let ((title (plist-get data :title))
-	    (id (plist-get data :id)))
-	(push (make-tasklist :title title :id id)
-	      (org-gtasks-tasklists account))))))
-
-(defun org-gtasks-delete-tasklist (account id)
-  (request
-   (format "%s/users/@me/lists/%s" org-gtasks-default-url id)
-   :type "DELETE"
-   :headers '(("Content-Type" . "application/json"))
-   :params `(("access_token" . ,(org-gtasks-access-token account))
-	     ("grant_type" . "authorization_code"))
-   :parser 'org-gtasks-json-read
-   :error (cl-function
-	   (lambda (&key response &allow-other-keys)
-	     (let ((status (request-response-status-code response))
-		   (error-msg (request-response-error-thrown response)))
-	       (message "Status code: %s" (number-to-string status))
-	       (message "%s" (pp-to-string error-msg)))))))
-
-(defun org-gtasks-check-tasklists (account)
-  (let* ((dir (org-gtasks-directory account))
-	 (tasklists (org-gtasks-tasklists account))
-	 (local-files (seq-filter (lambda (str)
-				    (string-match "\\.org$" str))
-				  (directory-files dir)))
-	 (files (mapcar 'tasklist-file tasklists)))
-    ;; create taskslist
-    (mapc (lambda (file)
-	    (unless (seq-find (lambda (f)
-				(string= f file))
-			      files)
-	      (org-gtasks-create-tasklist account (file-name-base file))))
-	  local-files)
-    ;; delete tasklist
-    (mapc (lambda (tasklist)
-	    (let ((file (tasklist-file tasklist))
-		  (id (tasklist-id tasklist)))
-	      (unless (seq-find (lambda (f)
-				  (string= f file))
-				local-files)
-		(org-gtasks-delete-tasklist account id)
-		(setf (org-gtasks-tasklists account)
-		      (delete tasklist tasklists)))))
-	  tasklists)))
-
-(defun org-gtasks-fetch (account)
-  (org-gtasks-check-token account)
-  (org-gtasks-get-taskslists account)
-  (let ((tasklists (org-gtasks-tasklists account)))
-    (when tasklists
-      (mapc (lambda (tasklist)
-	      (org-gtasks-get-tasks account tasklist))
-	    tasklists)
-      (message "Fetch %s done" (org-gtasks-name account)))))
-=======
 	  (when (= (org-element-property :level hl) 1)
 	    (let* ((id (org-element-property :ID hl))
 		   (type (org-gtasks-find-type tasks id))
@@ -696,7 +453,6 @@
 				 (apply-partially #'org-gtasks-fetch-tasks
 						  account tasklist))
     (message "Cannot push current tasklist")))
->>>>>>> c2c3efaf
 
 (defun org-gtasks-push (account)
   (let* ((tasklists (org-gtasks-tasklists account))
